--- conflicted
+++ resolved
@@ -1,883 +1,493 @@
-<<<<<<< HEAD
-# filereader.py
-"""Read a dicom media file"""
-# Copyright (c) 2008 Darcy Mason
-# This file is part of pydicom, released under a modified MIT license.
-#    See the file license.txt included with this distribution, also
-#    available at http://pydicom.googlecode.com
-
-# Need zlib and cStringIO for deflate-compressed file
-import zlib
-from StringIO import StringIO # tried cStringIO but wouldn't let me derive class from it.
-import logging
-logger = logging.getLogger('pydicom')
-
-stat_available = True
-try:
-    from os import stat
-except:
-    stat_available = False
-try:
-    from os import SEEK_CUR
-except ImportError: # SEEK_CUR not available in python < 2.5
-    SEEK_CUR = 1
-	
-import dicom.UID # for Implicit/Explicit / Little/Big Endian transfer syntax UIDs
-from dicom.filebase import DicomFile, DicomFileLike
-from dicom.filebase import DicomIO, DicomStringIO
-from dicom.datadict import dictionaryVR
-from dicom.dataset import Dataset
-from dicom.dataelem import DataElement, DeferredDataElement
-from dicom.tag import Tag, ItemTag, ItemDelimiterTag, SequenceDelimiterTag
-from dicom.sequence import Sequence
-from dicom.readers import readers, read_VR
-from dicom.misc import size_in_bytes
-
-from sys import byteorder
-sys_isLittleEndian = (byteorder == 'little')
-
-def open_dicom(filename):
-    """Return an iterator for DICOM file data elements.
-    
-    Similar to opening a file using python open() and iterating by line
-    
-    Use like:
-    
-    from dicom.filereader import open_dicom
-    from dicom.dataset import Dataset
-    ds = Dataset()
-    for data_element in open_dicom("CT_small.dcm"):
-        if meets_some_condition(data_element):
-            ds.Add(data_element)
-        if some_other_condition(data_element):
-            break
-    You can generalize this function to examine the elements as they come,
-    or to only read to a certain point and then stop
-    """
-
-    return DicomIter(DicomFile(filename,'rb'))
-    
-class DicomIter(object):
-    """Iterator over DICOM data elements created from a file-like object
-    """
-    def __init__(self, fp, stop_when=None):
-        """Read the preambleand meta info, prepare iterator for remainder
-        
-        fp -- an open DicomFileLike object, at start of file
-        
-        Adds flags to fp: Big/Little-endian and Implicit/Explicit VR
-        """
-        self.fp = fp
-        self.stop_when = stop_when
-        fp.preamble = preamble = read_preamble(fp)
-        fp.has_header = has_header = (preamble is not None)
-        if has_header:
-            self.FileMetaInfo = FileMetaInfo = _read_file_meta_info(fp)    
-            TransferSyntax = FileMetaInfo.TransferSyntaxUID
-            if TransferSyntax == dicom.UID.ExplicitVRLittleEndian:
-                fp.isExplicitVR = True
-            elif TransferSyntax == dicom.UID.ImplicitVRLittleEndian:
-                fp.isImplicitVR = True
-            elif TransferSyntax == dicom.UID.ExplicitVRBigEndian:
-                fp.isExplicitVR = True
-                fp.isBigEndian = True
-            elif TransferSyntax == dicom.UID.DeflatedExplicitVRLittleEndian:
-                # See PS3.6-2008 A.5 (p 71) -- when written, the entire dataset following 
-                #     the file metadata was prepared the normal way, then "deflate" compression applied.
-                #  All that is needed here is to decompress and then use as normal in a file-like object
-                zipped = fp.read()            
-                # -MAX_WBITS part is from comp.lang.python answer:  http://groups.google.com/group/comp.lang.python/msg/e95b3b38a71e6799
-                unzipped = zlib.decompress(zipped, -zlib.MAX_WBITS)
-                fp = DicomStringIO(unzipped) # a file-like object that usual code can use as normal
-                self.fp = fp #point to new object
-                fp.isExplicitVR = True
-                fp.isLittleEndian = True
-            else:
-                # Any other syntax should be Explicit VR Little Endian,
-                #   e.g. all Encapsulated (JPEG etc) are ExplVR-LE by Standard PS 3.5-2008 A.4 (p63)
-                fp.isExplicitVR = True
-                fp.isLittleEndian = True
-        else: # no header -- make assumptions
-            fp.TransferSyntaxUID = dicom.UID.ImplicitVRLittleEndian
-            fp.isLittleEndian = True
-            fp.isImplicitVR = True
-    
-        logger.debug("Using %s VR, %s Endian transfer syntax" %(("Explicit", "Implicit")[fp.isImplicitVR], ("Big", "Little")[fp.isLittleEndian]))
-
-    def __iter__(self):
-        tags = self.FileMetaInfo.keys()
-        tags.sort()
-        for tag in tags:
-            yield self.FileMetaInfo[tag]
-        
-        data_element = True
-        while data_element:
-            data_element = read_data_element(self.fp, stop_when=self.stop_when)
-            if data_element:
-                yield data_element
-
-def read_data_element(fp, length=None, stop_when=None):
-    """Read and return the next data element"""
-    data_element_tell = fp.tell()
-
-    try:
-        tag = fp.read_tag()
-    except EOFError: # sometimes don't know are done until read next data element and at end-of-file
-        return None  # don't re-raise the error. Should be okay
-    
-    if tag==ItemDelimiterTag or tag==SequenceDelimiterTag:
-        length = fp.read_UL()
-        if length != 0:
-            logger.warning("Expected 0x00000000 after delimiter, found 0x%x, at position 0x%x", length, fp.tell()-4)
-        data_element = DataElement(tag, None, None, data_element_tell)
-        logger.debug("%04x: %s", data_element_tell, str(data_element))
-        return data_element
-        
-    # Get the value representation VR
-    if fp.isImplicitVR:
-        try:
-            VR = dictionaryVR(tag)
-        except KeyError:
-            if tag.is_private:
-                VR = 'OB'  # just read the bytes, no way to know what they mean
-            elif tag.element == 0:  # group length tag implied in versions < 3.0
-                VR = 'UL'
-            else:
-                raise KeyError, "Unknown DICOM tag %s - can't look up VR" % str(tag)
-    else:
-        VR = read_VR(fp)
-
-    if VR not in readers:
-        raise NotImplementedError, "Unknown Value Representation '%s' in tag %s" % (VR, tag)
-
-    # Get the length field of the data element
-    if fp.isExplicitVR:
-        if VR in ['OB','OW','SQ','UN', 'UT']:
-            reserved = fp.read(2)
-            length = fp.read_UL()
-        else:
-            length = fp.read_US()
-    else: # Implicit VR
-        length = fp.read_UL()
-    
-    # Check if we are doing a partial read of a file and we should stop 
-    if stop_when is not None:
-        if stop_when(tag, VR, length):
-            raise StopIteration
-        
-    isUndefinedLength = (length == 0xFFFFFFFFL)
-    value_tell = fp.tell() # store file location and size
-    length_original = length
-    
-    # For debugging only, log info about a sequence element
-    if VR == "SQ":
-        temp_data_element = DataElement(tag,VR, Sequence(), data_element_tell)
-        logger.debug("%04x: %s", data_element_tell, temp_data_element)
-        logger.debug("                         -------> SQ is using %s", ["explicit length", "Undefined Length"][isUndefinedLength])
-
-    # Look up a reader function which will get the data element value
-    # Dispatch two cases: a plain reader, or a number one which needs a format string
-    # Readers are defined in dictionary 'readers'  in readers.py
-    if isinstance(readers[VR], tuple):
-        reader, num_format = readers[VR]
-    else:
-        reader = readers[VR]
-        num_format = None
-
-    # Call the reader, or delay reading until later if has been requested
-    if fp.defer_size is not None and length > fp.defer_size and VR != "SQ":
-        file_mtime = None
-        if stat_available:
-            file_mtime = stat(fp.name).st_mtime
-        logger.debug("Deferring read for data element %s" % str(tag))
-        
-        # Read to start of next data item
-        if isUndefinedLength:
-            length = length_of_undefined_length(fp, SequenceDelimiterTag, rewind=False)
-        else:
-            fp.seek(length, SEEK_CUR)
-        
-        # Create the deferred data element
-        data_element = DeferredDataElement(tag, VR, fp, file_mtime, data_element_tell, length)
-    else:
-        value = reader(fp, length, num_format)
-        data_element = DataElement(tag, VR, value, value_tell)
-
-    data_element.isUndefinedLength = isUndefinedLength # store this to write back data element in same way was read
-    if data_element.VR != "SQ":
-        logger.debug("%04x: %s", data_element_tell, str(data_element))
-    return data_element
-
-def read_dataset(fp, bytelength=None):
-    """Return a Dataset dictionary containing DataElements starting from
-    the current file position through the following bytelength bytes
-    The dictionary key is the Dicom (group, element) tag, and the dictionary
-    value is the DataElement class instance
-    """
-    ds = Dataset()
-    fpStart = fp.tell()
-    while (bytelength is None) or (fp.tell()-fpStart < bytelength):
-        # Read data elements. Stop on certain errors, but return what was already read
-        try:
-            data_element = read_data_element(fp)
-        except EOFError, details:
-            logger.error(str(details) + " in file " + fp.name) # XXX is this visible enough to user code?
-            break
-        except NotImplementedError, details:
-            logger.error(details)
-            break
-        
-        if data_element is None: # None if end-of-file
-            break        
-        if data_element.tag == ItemDelimiterTag: # dataset is an item in a sequence
-            break
-        ds.Add(data_element)
-    
-    return ds
-
-def read_sequence(fp, bytelength, format=None):
-    """Read and return a Sequence -- i.e. a list of Datasets"""
-    seq = Sequence()
-    if bytelength == 0:  # Sequence of length 0 is possible (PS 3.5-2008 7.5.1a (p.40)
-        return seq
-    seq.isUndefinedLength = False
-    if bytelength == 0xffffffffL:
-        seq.isUndefinedLength = True
-        bytelength = None
-    fpStart = fp.tell()            
-    while (not bytelength) or (fp.tell()-fpStart < bytelength):
-        dataset = read_sequence_item(fp)
-        if dataset is None:  # None is returned if get to Sequence Delimiter
-            break
-        seq.append(dataset)
-    return seq
-
-# Add sequence reader here to avoid circular import of dicom.readers
-readers['SQ'] = read_sequence
-
-def read_sequence_item(fp):
-    """Read and return a single sequence item, i.e. a Dataset"""
-    tag = fp.read_tag()
-    if tag == SequenceDelimiterTag: # No more items, time to stop reading
-        data_element = DataElement(tag, None, None, fp.tell()-4)
-        logger.debug("%04x: %s", fp.tell()-4, str(data_element))
-        length = fp.read_UL()
-        if length != 0:
-            logger.warning("Expected 0x00000000 after delimiter, found 0x%x, at position 0x%x", length, fp.tell()-4)
-        return None
-    if tag != ItemTag:
-        logger.warning("Expected sequence item with tag %s at file position 0x%x", (ItemTag, fp.tell()-4))
-    else:
-        logger.debug("%04x: Found Item tag (start of item)", fp.tell()-4)
-    length = fp.read_UL()
-    isUndefinedLength = False
-    if length == 0xFFFFFFFFL:
-        isUndefinedLength = True
-        length = None # length_of_undefined_length(fp, ItemDelimiterTag)
-    ds = read_dataset(fp, length)
-    ds.isUndefinedLengthSequenceItem = isUndefinedLength
-    return ds
-    
-def _read_file_meta_info(fp):
-    """Return the file meta information.
-    fp must be set after the 128 byte preamble and 'DICM' marker
-    """
-    # File meta info is always LittleEndian, Explicit VR. After will change these
-    #    to the transfer syntax values set in the meta info
-    fp.isLittleEndian = True
-    fp.isImplicitVR = False
-
-    GroupLength = read_data_element(fp)
-    return read_dataset(fp, GroupLength.value)
-
-def read_file_meta_info(filename):
-    """Read and return the DICOM file meta information only.
-
-    This function is meant to be used in user code, for quickly going through
-    a series of files to find one which is referenced to a particular SOP,
-    without having to read the entire files.
-    """
-    fp = DicomFile(filename, 'rb')
-    preamble = read_preamble(fp)
-    return _read_file_meta_info(fp)
-    
-def read_preamble(fp):
-    """Read and return the DICOM preamble and read past the 'DICM' marker. 
-    If 'DICM' does not exist, assume no preamble, return None, and 
-    rewind file to the beginning..
-    """
-    logger.debug("Reading preamble")
-    preamble = fp.read(0x80)
-    magic = fp.read(4)
-    if magic != "DICM":
-        logger.info("File is not a standard DICOM file; 'DICM' header is missing. Assuming no header and continuing")
-        preamble = None
-        fp.seek(0)
-    return preamble
-
-def _at_pixel_data(tag, VR, length):
-    return tag == (0x7fe0, 0x0010)
-
-def read_partial(fileobj, stop_when=None):
-    """Parse a DICOM file until a condition is met; return partial dataset
-    fileobj -- a DicomIO subclass. This function does not close it.
-    stop_when -- a function which takes tag, VR, length, and returns True or False.
-        A True value means read_data_element will raise StopIteration.
-        if None, then the whole file is read.
-    """
-    try:
-        ds = Dataset()
-        for data_element in DicomIter(fileobj, stop_when):
-            ds.Add(data_element)
-    except EOFError, e:
-        pass  # error already logged in read_dataset
-    return ds
-
-def read_file(fp, defer_size=None, stop_before_pixels=False):
-    """Return a Dataset containing the contents of the Dicom file
-    
-    fp -- either a file-like object, or a string containing the file name.
-    defer_size -- if a data element value is larger than defer_size,
-        then the value is not read into memory until it is accessed in code.
-        Specify an integer (bytes), or a string value with units: e.g. "512 KB", "2 MB".
-        Default None means all elements read into memory.
-    stop_before_pixels -- Set False to stop before reading pixels (and anything after them).
-                   If False, a partial dataset will be returned.
-    """
-    # Open file if not already a file object
-    caller_owns_file = True
-    if isinstance(fp, basestring):
-        # caller provided a file name; we own the file handle
-        caller_owns_file = False
-        logger.debug("Reading file '%s'" % fp)
-        fp = DicomFile(fp, 'rb')
-    elif not isinstance(fp, DicomIO):
-        # convert a "normal" file into DicomFileLike, so handle big/little endian, tag reading, etc
-        if fp.mode[-1] != 'b':
-            raise IOError, "File mode must be opened in binary mode"
-        fp = DicomFileLike(fp)
-    
-    # Convert size to defer reading into bytes, and store in file object
-    if defer_size is not None:
-        defer_size = size_in_bytes(defer_size)
-    fp.defer_size = defer_size
-            
-    # Iterate through all items and store them --includes file meta info if present
-    stop_when = None
-    if stop_before_pixels:
-        stop_when = _at_pixel_data
-    try:
-        ds = read_partial(fp, stop_when)
-    finally: 
-        if not caller_owns_file:
-            fp.close()
-    
-    # Store file info (Big/Little Endian, Expl/Impl VR; preamble) into dataset
-    #    so can be used to rewrite same way if desired
-    ds.preamble = fp.preamble
-    ds.has_header = fp.has_header
-
-    if not ds.has_header:
-        ds.TransferSyntaxUID = fp.TransferSyntaxUID # need to store this for PixelArray checks
-    ds.isLittleEndian = fp.isLittleEndian
-    ds.isExplicitVR = fp.isExplicitVR
-
-    return ds
-        
-ReadFile = read_file    # For backwards compatibility pydicom version <=0.9.2
-readfile = read_file    # forgive a missing underscore
-=======
-# filereader.py
-"""Read a dicom media file"""
-# Copyright (c) 2008 Darcy Mason
-# This file is part of pydicom, relased under an MIT license.
-#    See the file license.txt included with this distribution, also
-#    available at http://pydicom.googlecode.com
-
-# Need zlib and cStringIO for deflate-compressed file
-import os.path
-import warnings
-import zlib
-from cStringIO import StringIO # tried cStringIO but wouldn't let me derive class from it.
-import logging
-from dicom.tag import TupleTag
-from dicom.dataelem import RawDataElement
-
-logger = logging.getLogger('pydicom')
-
-stat_available = True
-try:
-    from os import stat
-except:
-    stat_available = False
-try:
-    from os import SEEK_CUR
-except ImportError: # SEEK_CUR not available in python < 2.5
-    SEEK_CUR = 1
-
-import dicom.UID # for Implicit/Explicit / Little/Big Endian transfer syntax UIDs
-from dicom.filebase import DicomFile, DicomFileLike
-from dicom.filebase import DicomIO, DicomStringIO
-from dicom.dataset import Dataset, FileDataset
-from dicom.datadict import dictionaryVR
-from dicom.dataelem import DataElement, DeferredDataElement
-from dicom.tag import Tag, ItemTag, ItemDelimiterTag, SequenceDelimiterTag
-from dicom.sequence import Sequence
-from dicom.misc import size_in_bytes
-from dicom.fileutil import absorb_delimiter_item, read_undefined_length_value
-from dicom.fileutil import length_of_undefined_length
-from struct import unpack, Struct
-from sys import byteorder
-sys_isLittleEndian = (byteorder == 'little')
-
-def open_dicom(filename):
-    """Return an iterator for DICOM file data elements.
-
-    Similar to opening a file using python open() and iterating by line
-
-    Use like:
-
-    from dicom.filereader import open_dicom
-    from dicom.dataset import Dataset
-    ds = Dataset()
-    for data_element in open_dicom("CT_small.dcm"):
-        if meets_some_condition(data_element):
-            ds.Add(data_element)
-        if some_other_condition(data_element):
-            break
-    You can generalize this function to examine the elements as they come,
-    or to only read to a certain point and then stop
-    """
-
-    return DicomIter(DicomFile(filename,'rb'))
-
-class DicomIter(object):
-    """Iterator over DICOM data elements created from a file-like object
-    """
-    def __init__(self, fp, stop_when=None):
-        """Read the preambleand meta info, prepare iterator for remainder
-
-        fp -- an open DicomFileLike object, at start of file
-
-        Adds flags to fp: Big/Little-endian and Implicit/Explicit VR
-        """
-        self.fp = fp
-        self.stop_when = stop_when
-        self.preamble = preamble = read_preamble(fp)
-        self.has_header = has_header = (preamble is not None)
-        self.file_meta_info = {}
-        if has_header:
-            self.file_meta_info = file_meta_info = _read_file_meta_info(fp)
-            transfer_syntax = file_meta_info.TransferSyntaxUID
-            if transfer_syntax == dicom.UID.ExplicitVRLittleEndian:
-                is_explicit_VR = True
-            elif transfer_syntax == dicom.UID.ImplicitVRLittleEndian:
-                is_implicit_VR = True
-            elif transfer_syntax == dicom.UID.ExplicitVRBigEndian:
-                is_explicit_VR = True
-                is_big_endian = True
-            elif transfer_syntax == dicom.UID.DeflatedExplicitVRLittleEndian:
-                # See PS3.6-2008 A.5 (p 71) -- when written, the entire dataset following
-                #     the file metadata was prepared the normal way, then "deflate" compression applied.
-                #  All that is needed here is to decompress and then use as normal in a file-like object
-                zipped = fp.read()
-                # -MAX_WBITS part is from comp.lang.python answer:  http://groups.google.com/group/comp.lang.python/msg/e95b3b38a71e6799
-                unzipped = zlib.decompress(zipped, -zlib.MAX_WBITS)
-                fp = StringIO(unzipped) # a file-like object that usual code can use as normal
-                self.fp = fp #point to new object
-                is_explicit_VR = True
-                is_little_endian = True
-            else:
-                # Any other syntax should be Explicit VR Little Endian,
-                #   e.g. all Encapsulated (JPEG etc) are ExplVR-LE by Standard PS 3.5-2008 A.4 (p63)
-                is_explicit_VR = True
-                is_little_endian = True
-        else: # no header -- make assumptions
-            fp.TransferSyntaxUID = dicom.UID.ImplicitVRLittleEndian
-            is_little_endian = True
-            is_implicit_VR = True
-
-        logger.debug("Using %s VR, %s Endian transfer syntax" %(("Explicit", "Implicit")[is_implicit_VR], ("Big", "Little")[is_little_endian]))
-
-    def __iter__(self):
-        tags = self.file_meta_info.keys()
-        tags.sort()
-        for tag in tags:
-            yield self.file_meta_info[tag]
-
-        for data_element in data_element_generator(self.fp, stop_when=self.stop_when):
-            yield data_element
-
-def data_element_generator(fp, is_implicit_VR, is_little_endian, stop_when=None, 
-                            defer_size=None):
-    """Create a generator to efficiently return the raw data elements
-    Specifically, returns (VR, length, raw_bytes, value_tell, is_little_endian),
-    where:
-    VR -- None if implicit VR, otherwise the VR read from the file
-    length -- the length as in the DICOM data element (could be
-        DICOM "undefined length" 0xffffffffL),
-    value_bytes -- the raw bytes from the DICOM file (not parsed into python types)
-    is_little_endian -- True if transfer syntax is little endian; else False
-    """
-    # Summary of DICOM standard PS3.5-2008 chapter 7:
-    # If Implicit VR, data element is:
-    #    tag, 4-byte length, value.
-    #       The 4-byte length can be FFFFFFFF (undefined length)*
-    # If Explicit VR:
-    #    if OB, OW, OF, SQ, UN, or UT:
-    #       tag, VR, 2-bytes reserved (both zero), 4-byte length, value
-    #           for all but UT, the length can be FFFFFFFF (undefined length)*
-    #   else: (any other VR)
-    #       tag, VR, (2 byte length), value
-    # * for undefined length, a Sequence Delimitation Item marks the end
-    #        of the Value Field.
-
-    # With a generator, state is stored, so we can break down
-    #    into the individual cases, and not have to check them again for each
-    #    data element
-
-    # Make local variables so have faster lookup
-    fp_read = fp.read
-    fp_tell = fp.tell
-    logger_debug = logger.debug
-    
-    if is_little_endian:
-        endian_chr = "<"
-    else:
-        endian_chr = ">"
-    if is_implicit_VR:
-        unpack_format = endian_chr + "HHL" # XXX in python >=2.5, can do struct.Struct to save time
-        VR = None
-    else: # Explicit VR
-        unpack_format = endian_chr + "HH2s"
-        long_length_format = endian_chr + "2sL"
-        short_length_format = endian_chr + "H"
-
-    while True:
-        # Read tag, VR, length, get ready to read value
-        if is_implicit_VR:
-            bytes = fp_read(8)
-            if len(bytes) < 8:
-                raise StopIteration # at end of file
-            group, elem, length = unpack(unpack_format, bytes)
-        else: # explicit VR
-            bytes = fp_read(6)
-            if len(bytes) < 6:
-                raise StopIteration # at end of file
-            group, elem, VR = unpack(unpack_format, bytes)
-            # logger_debug("%04x: (%04x, %04x) ExplVR='%s'" % (fp_tell()-6, group, elem , VR))
-            if VR in ('OB','OW','OF','SQ','UN', 'UT'):
-                reserved, length = unpack(long_length_format, fp_read(6))
-            else:
-                length = unpack(short_length_format, fp_read(2))[0]
-
-        # Now are positioned to read the value, but may not want to -- check stop_when
-        value_tell = fp_tell()
-        # logger.debug("%04x: start of value of length %d" % (value_tell, length))
-        tag = TupleTag((group, elem))
-        if stop_when is not None:
-            if stop_when(tag, VR, length): # XXX Note VR may be None here!! Should make stop_when just take tag?
-                raise StopIteration
-
-        # Reading the value
-        # First case (most common): reading a value with a defined length
-        if length != 0xFFFFFFFFL:
-            if defer_size is not None and length > defer_size:
-                # Flag as deferred read by setting value to None, and skip bytes
-                value = None
-                fp.seek(fp_tell()+length)
-            else:
-                value = fp_read(length)
-                # logger_debug("%04x: (%04x, %04x) %4s %04x %30r " % (value_tell, group, elem, VR, length, value[:30]))
-            yield RawDataElement(tag, VR, length, value, value_tell, 
-                                     is_implicit_VR, is_little_endian)
-
-        # Second case: undefined length - must seek to delimiter,
-        #  ... unless is SQ type, in which case is easier to parse it, because
-        #      undefined length SQs and items of undefined lengths can be nested
-        #      and it would be error-prone to read to the correct outer delimiter 
-        else:
-            if VR is None:
-                VR = dictionaryVR(tag)
-            if VR == 'SQ':
-                # logger_debug("%04x: Reading and parsing undefined length sequence"
-                        #        % fp_tell())
-                seq = read_sequence(fp, is_implicit_VR, is_little_endian, length)
-                yield DataElement(tag, VR, seq, value_tell, is_undefined_length=True)
-            else:
-                delimiter = SequenceDelimiterTag
-                # logger_debug("Reading undefined length data element")
-                value = read_undefined_length_value(fp, is_little_endian, delimiter,
-                                        defer_size)
-                yield RawDataElement(tag, VR, length, value, value_tell,
-                                is_implicit_VR, is_little_endian)
-
-def read_dataset(fp, is_implicit_VR, is_little_endian, bytelength=None, 
-                    stop_when=None, defer_size=None):
-    """Return a dictionary containing raw data elements of the form:
-    tag -> (VR, length, value, value_tell)
-    where length is original length (could be "undefined length")
-    and value_tell is the file position where the value bytes start.
-    """
-    raw_data_elements = dict()
-    fpStart = fp.tell()
-    de_gen = data_element_generator(fp, is_implicit_VR, is_little_endian, 
-                                    stop_when, defer_size)
-    try:
-        while (bytelength is None) or (fp.tell()-fpStart < bytelength):
-            raw_data_element = de_gen.next()
-            # Read data elements. Stop on certain errors, but return what was already read
-            tag = raw_data_element.tag
-            if tag == (0xFFFE, 0xE00D): #ItemDelimiterTag --dataset is an item in a sequence
-                break
-            raw_data_elements[tag] = raw_data_element
-
-    except StopIteration:
-        pass
-    except EOFError, details:
-        logger.error(str(details) + " in file " +
-                    getattr(fp, "name", "<no filename>")) # XXX is this visible enough to user code?
-    except NotImplementedError, details:
-        logger.error(details)
-
-    return Dataset(raw_data_elements)
-
-def read_sequence(fp, is_implicit_VR, is_little_endian, bytelength):
-    """Read and return a Sequence -- i.e. a list of Datasets"""
-    seq = [] # use builtin list to start for speed, convert to Sequence at end
-    is_undefined_length = False
-    if bytelength != 0:  # Sequence of length 0 is possible (PS 3.5-2008 7.5.1a (p.40)
-        if bytelength == 0xffffffffL:
-            is_undefined_length = True
-            bytelength = None
-        fp_tell = fp.tell # for speed in loop
-        fpStart = fp_tell()
-        while (not bytelength) or (fp_tell()-fpStart < bytelength):
-            dataset = read_sequence_item(fp, is_implicit_VR, is_little_endian)
-            if dataset is None:  # None is returned if get to Sequence Delimiter
-                break
-            seq.append(dataset)
-    seq = Sequence(seq)
-    seq.is_undefined_length = is_undefined_length
-    return seq
-
-def read_sequence_item(fp, is_implicit_VR, is_little_endian):
-    """Read and return a single sequence item, i.e. a Dataset"""
-    if is_little_endian:
-        tag_length_struct = Struct("<HHL")
-    else:
-        tag_length_struct = Struct(">HHL")
-    group, element, length = tag_length_struct.unpack(fp.read(8))
-
-    tag = (group, element)
-    if tag == SequenceDelimiterTag: # No more items, time to stop reading
-        data_element = DataElement(tag, None, None, fp.tell()-4)
-        # logger.debug("%04x: %s" % (fp.tell()-4, str(data_element)))
-        if length != 0:
-            logger.warning("Expected 0x00000000 after delimiter, found 0x%x, at position 0x%x" % (length, fp.tell()-4))
-        return None
-    if tag != ItemTag:
-        logger.warning("Expected sequence item with tag %s at file position 0x%x" % (ItemTag, fp.tell()-4))
-    else:
-        logger.debug("%04x: Found Item tag (start of item)" % (fp.tell()-4,))
-    is_undefined_length = False
-    if length == 0xFFFFFFFFL:
-        ds = read_dataset(fp, is_implicit_VR, is_little_endian, bytelength=None)
-        ds.is_undefined_length_sequence_item = True
-    else:
-        ds = read_dataset(fp, is_implicit_VR, is_little_endian, length)
-    logger.debug("%04x: Finished sequence item" % fp.tell())
-    return ds
-
-def _read_file_meta_info(fp):
-    """Return the file meta information.
-    fp must be set after the 128 byte preamble and 'DICM' marker
-    """
-    # File meta info is always LittleEndian, Explicit VR. After will change these
-    #    to the transfer syntax values set in the meta info
-
-    # Get group length data element, whose value is the length of the meta_info
-    group, elem, VR, length = unpack("<HH2sH", fp.read(8))
-    group_length = unpack("<L", fp.read(length))[0] # XXX should prob check (gp, el), VR before read
-    file_meta = read_dataset(fp, is_implicit_VR=False,
-                        is_little_endian=True, bytelength=group_length)
-    # ds = Dataset(raw_file_meta)
-    return file_meta
-
-def read_file_meta_info(filename):
-    """Read and return the DICOM file meta information only.
-
-    This function is meant to be used in user code, for quickly going through
-    a series of files to find one which is referenced to a particular SOP,
-    without having to read the entire files.
-    """
-    fp = DicomFile(filename, 'rb')
-    preamble = read_preamble(fp)
-    return _read_file_meta_info(fp)
-
-def read_preamble(fp):
-    """Read and return the DICOM preamble and read past the 'DICM' marker.
-    If 'DICM' does not exist, assume no preamble, return None, and
-    rewind file to the beginning..
-    """
-    logger.debug("Reading preamble")
-    preamble = fp.read(0x80)
-    magic = fp.read(4)
-    if magic != "DICM":
-        logger.info("File is not a standard DICOM file; 'DICM' header is missing. Assuming no header and continuing")
-        preamble = None
-        fp.seek(0)
-    return preamble
-
-def _at_pixel_data(tag, VR, length):
-    return tag == (0x7fe0, 0x0010)
-
-def read_partial(fileobj, stop_when=None, defer_size=None):
-    """Parse a DICOM file until a condition is met; return partial dataset
-    fileobj -- a file-like object. This function does not close it.
-    stop_when -- a function which takes tag, VR, length, and returns True or False.
-        A True value means read_data_element will raise StopIteration.
-        if None, then the whole file is read.
-    """
-    preamble = read_preamble(fileobj)
-    file_meta_dataset = {}
-    # Assume a transfer syntax, correct it as necessary
-    is_implicit_VR = True
-    is_little_endian = True
-    if preamble:
-        file_meta_dataset = _read_file_meta_info(fileobj)
-        transfer_syntax = file_meta_dataset.TransferSyntaxUID
-        if transfer_syntax == dicom.UID.ImplicitVRLittleEndian:
-            pass
-        elif transfer_syntax == dicom.UID.ExplicitVRLittleEndian:
-            is_implicit_VR = False
-        elif transfer_syntax == dicom.UID.ExplicitVRBigEndian:
-            is_implicit_VR = False
-            is_little_endian = False
-        elif transfer_syntax == dicom.UID.DeflatedExplicitVRLittleEndian:
-            # See PS3.6-2008 A.5 (p 71) -- when written, the entire dataset following
-            #     the file metadata was prepared the normal way, then "deflate" compression applied.
-            #  All that is needed here is to decompress and then use as normal in a file-like object
-            zipped = fileobj.read()
-            # -MAX_WBITS part is from comp.lang.python answer:  http://groups.google.com/group/comp.lang.python/msg/e95b3b38a71e6799
-            unzipped = zlib.decompress(zipped, -zlib.MAX_WBITS)
-            fileobj = StringIO(unzipped) # a file-like object that usual code can use as normal
-            is_implicit_VR = False
-        else:
-            # Any other syntax should be Explicit VR Little Endian,
-            #   e.g. all Encapsulated (JPEG etc) are ExplVR-LE by Standard PS 3.5-2008 A.4 (p63)
-            is_implicit_VR = False
-    else: # no header -- use the is_little_endian, implicit assumptions
-        transfer_syntax = dicom.UID.ImplicitVRLittleEndian
-
-    try:
-        dataset = read_dataset(fileobj, is_implicit_VR, is_little_endian, 
-                            stop_when=stop_when, defer_size=defer_size)
-    except EOFError, e:
-        pass  # error already logged in read_dataset
-    return FileDataset(fileobj, dataset, preamble, file_meta_dataset, is_implicit_VR,
-                        is_little_endian)
-
-def read_file(fp, defer_size=None, stop_before_pixels=False):
-    """Return a Dataset containing the contents of the Dicom file
-
-    fp -- either a file-like object, or a string containing the file name.
-    defer_size -- if a data element value is larger than defer_size,
-        then the value is not read into memory until it is accessed in code.
-        Specify an integer (bytes), or a string value with units: e.g. "512 KB", "2 MB".
-        Default None means all elements read into memory.
-    stop_before_pixels -- Set False to stop before reading pixels (and anything after them).
-                   If False, a partial dataset will be returned.
-    """
-    # Open file if not already a file object
-    caller_owns_file = True
-    if isinstance(fp, basestring):
-        # caller provided a file name; we own the file handle
-        caller_owns_file = False
-        logger.debug("Reading file '%s'" % fp)
-        fp = open(fp, 'rb')
-
-    # Convert size to defer reading into bytes, and store in file object
-    # if defer_size is not None:
-    #    defer_size = size_in_bytes(defer_size)
-    # fp.defer_size = defer_size
-
-    # Iterate through all items and store them --includes file meta info if present
-    stop_when = None
-    if stop_before_pixels:
-        stop_when = _at_pixel_data
-    try:
-        dataset = read_partial(fp, stop_when, defer_size=defer_size)
-    finally:
-        if not caller_owns_file:
-            fp.close()
-    # XXX need to store transfer syntax etc.
-    return dataset
-
-ReadFile = read_file    # For backwards compatibility pydicom version <=0.9.2
-readfile = read_file    # forgive a missing underscore
-
-def data_element_offset_to_value(is_implicit_VR, VR):
-    """Return number of bytes from start of data element to start of value"""
-    if is_implicit_VR:
-        offset = 8   # tag of 4 plus 4-byte length
-    else:
-        if VR in ('OB','OW','OF','SQ','UN','UT'):
-            offset = 12 # tag 4 + 2 VR + 2 reserved + 4 length
-        else: 
-            offset = 8  # tag 4 + 2 VR + 2 length
-    return offset
-
-def read_deferred_data_element(filename, timestamp, raw_data_elem):
-    """Read the previously deferred value from the file into memory
-    and return a raw data element"""
-    logger.debug("Reading deferred element %r" % str(raw_data_elem.tag))
-    # If it wasn't read from a file, then return an error
-    if filename is None:
-        raise IOError, "Deferred read -- original filename not stored. Cannot re-open"
-    # Check that the file is the same as when originally read
-    if not os.path.exists(filename):
-        raise IOError, "Deferred read -- original file '%s' is missing" % filename
-    if stat_available and timestamp is not None:
-        statinfo = stat(filename)
-        if statinfo.st_mtime != timestamp:
-            warnings.warn("Deferred read warning -- file modification time has changed.")
-
-    # Open the file, position to the right place
-    fp = open(filename, 'rb')
-    is_implicit_VR = raw_data_elem.is_implicit_VR
-    is_little_endian = raw_data_elem.is_little_endian
-    offset = data_element_offset_to_value(is_implicit_VR, raw_data_elem.VR)
-    fp.seek(raw_data_elem.value_tell - offset)
-    elem_gen = data_element_generator(fp, is_implicit_VR, is_little_endian, 
-                                        defer_size=None)
-
-    # Read the data element and check matches what was stored before
-    data_elem = elem_gen.next()
-    fp.close()
-    if data_elem.VR != raw_data_elem.VR:
-        raise ValueError, "Deferred read VR '%s' does not match original '%s'" % (data_elem.VR, raw_data_elem.VR)
-    if data_elem.tag != raw_data_elem.tag:
-        raise ValueError, "Deferred read tag %r does not match original %r" % (data_elem.tag, raw_data_elem.tag)
-
-    # Everything is ok, now this object should act like usual DataElement
-    return data_elem
-
-if __name__ == "__main__":
-    def hex2str(hexstr):
-        """Return a bytestring rep of a string of hex rep of bytes separated by spaces"""
-        return "".join((chr(int(x,16)) for x in hexstr.split()))
-    
-    import shutil
-    import os
-    
-    ct_name = "/Users/darcy/hg/pydicom-newread/source/dicom/testfiles/CT_small.dcm"
-    testfile_name = ct_name + ".tmp"
-    shutil.copyfile(ct_name, testfile_name)
-    try:
-        ds = read_file(testfile_name, defer_size=2000)
-    finally:
-        os.remove(testfile_name)
-    # Should throw an error:
-    data_elem = ds.PixelData
->>>>>>> 1abbfb2a
+# filereader.py
+"""Read a dicom media file"""
+# Copyright (c) 2008 Darcy Mason
+# This file is part of pydicom, released under a modified MIT license.
+#    See the file license.txt included with this distribution, also
+#    available at http://pydicom.googlecode.com
+
+# Need zlib and cStringIO for deflate-compressed file
+import os.path
+import warnings
+import zlib
+from cStringIO import StringIO # tried cStringIO but wouldn't let me derive class from it.
+import logging
+from dicom.tag import TupleTag
+from dicom.dataelem import RawDataElement
+
+logger = logging.getLogger('pydicom')
+
+stat_available = True
+try:
+    from os import stat
+except:
+    stat_available = False
+try:
+    from os import SEEK_CUR
+except ImportError: # SEEK_CUR not available in python < 2.5
+    SEEK_CUR = 1
+
+import dicom.UID # for Implicit/Explicit / Little/Big Endian transfer syntax UIDs
+from dicom.filebase import DicomFile, DicomFileLike
+from dicom.filebase import DicomIO, DicomStringIO
+from dicom.dataset import Dataset, FileDataset
+from dicom.datadict import dictionaryVR
+from dicom.dataelem import DataElement, DeferredDataElement
+from dicom.tag import Tag, ItemTag, ItemDelimiterTag, SequenceDelimiterTag
+from dicom.sequence import Sequence
+from dicom.misc import size_in_bytes
+from dicom.fileutil import absorb_delimiter_item, read_undefined_length_value
+from dicom.fileutil import length_of_undefined_length
+from struct import unpack, Struct
+from sys import byteorder
+sys_isLittleEndian = (byteorder == 'little')
+
+def open_dicom(filename):
+    """Return an iterator for DICOM file data elements.
+
+    Similar to opening a file using python open() and iterating by line
+
+    Use like:
+
+    from dicom.filereader import open_dicom
+    from dicom.dataset import Dataset
+    ds = Dataset()
+    for data_element in open_dicom("CT_small.dcm"):
+        if meets_some_condition(data_element):
+            ds.Add(data_element)
+        if some_other_condition(data_element):
+            break
+    You can generalize this function to examine the elements as they come,
+    or to only read to a certain point and then stop
+    """
+
+    return DicomIter(DicomFile(filename,'rb'))
+
+class DicomIter(object):
+    """Iterator over DICOM data elements created from a file-like object
+    """
+    def __init__(self, fp, stop_when=None):
+        """Read the preambleand meta info, prepare iterator for remainder
+
+        fp -- an open DicomFileLike object, at start of file
+
+        Adds flags to fp: Big/Little-endian and Implicit/Explicit VR
+        """
+        self.fp = fp
+        self.stop_when = stop_when
+        self.preamble = preamble = read_preamble(fp)
+        self.has_header = has_header = (preamble is not None)
+        self.file_meta_info = {}
+        if has_header:
+            self.file_meta_info = file_meta_info = _read_file_meta_info(fp)
+            transfer_syntax = file_meta_info.TransferSyntaxUID
+            if transfer_syntax == dicom.UID.ExplicitVRLittleEndian:
+                is_explicit_VR = True
+            elif transfer_syntax == dicom.UID.ImplicitVRLittleEndian:
+                is_implicit_VR = True
+            elif transfer_syntax == dicom.UID.ExplicitVRBigEndian:
+                is_explicit_VR = True
+                is_big_endian = True
+            elif transfer_syntax == dicom.UID.DeflatedExplicitVRLittleEndian:
+                # See PS3.6-2008 A.5 (p 71) -- when written, the entire dataset following
+                #     the file metadata was prepared the normal way, then "deflate" compression applied.
+                #  All that is needed here is to decompress and then use as normal in a file-like object
+                zipped = fp.read()
+                # -MAX_WBITS part is from comp.lang.python answer:  http://groups.google.com/group/comp.lang.python/msg/e95b3b38a71e6799
+                unzipped = zlib.decompress(zipped, -zlib.MAX_WBITS)
+                fp = StringIO(unzipped) # a file-like object that usual code can use as normal
+                self.fp = fp #point to new object
+                is_explicit_VR = True
+                is_little_endian = True
+            else:
+                # Any other syntax should be Explicit VR Little Endian,
+                #   e.g. all Encapsulated (JPEG etc) are ExplVR-LE by Standard PS 3.5-2008 A.4 (p63)
+                is_explicit_VR = True
+                is_little_endian = True
+        else: # no header -- make assumptions
+            fp.TransferSyntaxUID = dicom.UID.ImplicitVRLittleEndian
+            is_little_endian = True
+            is_implicit_VR = True
+
+        logger.debug("Using %s VR, %s Endian transfer syntax" %(("Explicit", "Implicit")[is_implicit_VR], ("Big", "Little")[is_little_endian]))
+
+    def __iter__(self):
+        tags = self.file_meta_info.keys()
+        tags.sort()
+        for tag in tags:
+            yield self.file_meta_info[tag]
+
+        for data_element in data_element_generator(self.fp, stop_when=self.stop_when):
+            yield data_element
+
+def data_element_generator(fp, is_implicit_VR, is_little_endian, stop_when=None, 
+                            defer_size=None):
+    """Create a generator to efficiently return the raw data elements
+    Specifically, returns (VR, length, raw_bytes, value_tell, is_little_endian),
+    where:
+    VR -- None if implicit VR, otherwise the VR read from the file
+    length -- the length as in the DICOM data element (could be
+        DICOM "undefined length" 0xffffffffL),
+    value_bytes -- the raw bytes from the DICOM file (not parsed into python types)
+    is_little_endian -- True if transfer syntax is little endian; else False
+    """
+    # Summary of DICOM standard PS3.5-2008 chapter 7:
+    # If Implicit VR, data element is:
+    #    tag, 4-byte length, value.
+    #       The 4-byte length can be FFFFFFFF (undefined length)*
+    # If Explicit VR:
+    #    if OB, OW, OF, SQ, UN, or UT:
+    #       tag, VR, 2-bytes reserved (both zero), 4-byte length, value
+    #           for all but UT, the length can be FFFFFFFF (undefined length)*
+    #   else: (any other VR)
+    #       tag, VR, (2 byte length), value
+    # * for undefined length, a Sequence Delimitation Item marks the end
+    #        of the Value Field.
+
+    # With a generator, state is stored, so we can break down
+    #    into the individual cases, and not have to check them again for each
+    #    data element
+
+    # Make local variables so have faster lookup
+    fp_read = fp.read
+    fp_tell = fp.tell
+    logger_debug = logger.debug
+    
+    if is_little_endian:
+        endian_chr = "<"
+    else:
+        endian_chr = ">"
+    if is_implicit_VR:
+        unpack_format = endian_chr + "HHL" # XXX in python >=2.5, can do struct.Struct to save time
+        VR = None
+    else: # Explicit VR
+        unpack_format = endian_chr + "HH2s"
+        long_length_format = endian_chr + "2sL"
+        short_length_format = endian_chr + "H"
+
+    while True:
+        # Read tag, VR, length, get ready to read value
+        if is_implicit_VR:
+            bytes = fp_read(8)
+            if len(bytes) < 8:
+                raise StopIteration # at end of file
+            group, elem, length = unpack(unpack_format, bytes)
+        else: # explicit VR
+            bytes = fp_read(6)
+            if len(bytes) < 6:
+                raise StopIteration # at end of file
+            group, elem, VR = unpack(unpack_format, bytes)
+            # logger_debug("%04x: (%04x, %04x) ExplVR='%s'" % (fp_tell()-6, group, elem , VR))
+            if VR in ('OB','OW','OF','SQ','UN', 'UT'):
+                reserved, length = unpack(long_length_format, fp_read(6))
+            else:
+                length = unpack(short_length_format, fp_read(2))[0]
+
+        # Now are positioned to read the value, but may not want to -- check stop_when
+        value_tell = fp_tell()
+        # logger.debug("%04x: start of value of length %d" % (value_tell, length))
+        tag = TupleTag((group, elem))
+        if stop_when is not None:
+            if stop_when(tag, VR, length): # XXX Note VR may be None here!! Should make stop_when just take tag?
+                raise StopIteration
+
+        # Reading the value
+        # First case (most common): reading a value with a defined length
+        if length != 0xFFFFFFFFL:
+            if defer_size is not None and length > defer_size:
+                # Flag as deferred read by setting value to None, and skip bytes
+                value = None
+                fp.seek(fp_tell()+length)
+            else:
+                value = fp_read(length)
+                # logger_debug("%04x: (%04x, %04x) %4s %04x %30r " % (value_tell, group, elem, VR, length, value[:30]))
+            yield RawDataElement(tag, VR, length, value, value_tell, 
+                                     is_implicit_VR, is_little_endian)
+
+        # Second case: undefined length - must seek to delimiter,
+        #  ... unless is SQ type, in which case is easier to parse it, because
+        #      undefined length SQs and items of undefined lengths can be nested
+        #      and it would be error-prone to read to the correct outer delimiter 
+        else:
+            if VR is None:
+                VR = dictionaryVR(tag)
+            if VR == 'SQ':
+                # logger_debug("%04x: Reading and parsing undefined length sequence"
+                        #        % fp_tell())
+                seq = read_sequence(fp, is_implicit_VR, is_little_endian, length)
+                yield DataElement(tag, VR, seq, value_tell, is_undefined_length=True)
+            else:
+                delimiter = SequenceDelimiterTag
+                # logger_debug("Reading undefined length data element")
+                value = read_undefined_length_value(fp, is_little_endian, delimiter,
+                                        defer_size)
+                yield RawDataElement(tag, VR, length, value, value_tell,
+                                is_implicit_VR, is_little_endian)
+
+def read_dataset(fp, is_implicit_VR, is_little_endian, bytelength=None, 
+                    stop_when=None, defer_size=None):
+    """Return a dictionary containing raw data elements of the form:
+    tag -> (VR, length, value, value_tell)
+    where length is original length (could be "undefined length")
+    and value_tell is the file position where the value bytes start.
+    """
+    raw_data_elements = dict()
+    fpStart = fp.tell()
+    de_gen = data_element_generator(fp, is_implicit_VR, is_little_endian, 
+                                    stop_when, defer_size)
+    try:
+        while (bytelength is None) or (fp.tell()-fpStart < bytelength):
+            raw_data_element = de_gen.next()
+            # Read data elements. Stop on certain errors, but return what was already read
+            tag = raw_data_element.tag
+            if tag == (0xFFFE, 0xE00D): #ItemDelimiterTag --dataset is an item in a sequence
+                break
+            raw_data_elements[tag] = raw_data_element
+
+    except StopIteration:
+        pass
+    except EOFError, details:
+        logger.error(str(details) + " in file " +
+                    getattr(fp, "name", "<no filename>")) # XXX is this visible enough to user code?
+    except NotImplementedError, details:
+        logger.error(details)
+
+    return Dataset(raw_data_elements)
+
+def read_sequence(fp, is_implicit_VR, is_little_endian, bytelength):
+    """Read and return a Sequence -- i.e. a list of Datasets"""
+    seq = [] # use builtin list to start for speed, convert to Sequence at end
+    is_undefined_length = False
+    if bytelength != 0:  # Sequence of length 0 is possible (PS 3.5-2008 7.5.1a (p.40)
+        if bytelength == 0xffffffffL:
+            is_undefined_length = True
+            bytelength = None
+        fp_tell = fp.tell # for speed in loop
+        fpStart = fp_tell()
+        while (not bytelength) or (fp_tell()-fpStart < bytelength):
+            dataset = read_sequence_item(fp, is_implicit_VR, is_little_endian)
+            if dataset is None:  # None is returned if get to Sequence Delimiter
+                break
+            seq.append(dataset)
+    seq = Sequence(seq)
+    seq.is_undefined_length = is_undefined_length
+    return seq
+
+def read_sequence_item(fp, is_implicit_VR, is_little_endian):
+    """Read and return a single sequence item, i.e. a Dataset"""
+    if is_little_endian:
+        tag_length_struct = Struct("<HHL")
+    else:
+        tag_length_struct = Struct(">HHL")
+    group, element, length = tag_length_struct.unpack(fp.read(8))
+
+    tag = (group, element)
+    if tag == SequenceDelimiterTag: # No more items, time to stop reading
+        data_element = DataElement(tag, None, None, fp.tell()-4)
+        # logger.debug("%04x: %s" % (fp.tell()-4, str(data_element)))
+        if length != 0:
+            logger.warning("Expected 0x00000000 after delimiter, found 0x%x, at position 0x%x" % (length, fp.tell()-4))
+        return None
+    if tag != ItemTag:
+        logger.warning("Expected sequence item with tag %s at file position 0x%x" % (ItemTag, fp.tell()-4))
+    else:
+        logger.debug("%04x: Found Item tag (start of item)" % (fp.tell()-4,))
+    is_undefined_length = False
+    if length == 0xFFFFFFFFL:
+        ds = read_dataset(fp, is_implicit_VR, is_little_endian, bytelength=None)
+        ds.is_undefined_length_sequence_item = True
+    else:
+        ds = read_dataset(fp, is_implicit_VR, is_little_endian, length)
+    logger.debug("%04x: Finished sequence item" % fp.tell())
+    return ds
+
+def _read_file_meta_info(fp):
+    """Return the file meta information.
+    fp must be set after the 128 byte preamble and 'DICM' marker
+    """
+    # File meta info is always LittleEndian, Explicit VR. After will change these
+    #    to the transfer syntax values set in the meta info
+
+    # Get group length data element, whose value is the length of the meta_info
+    group, elem, VR, length = unpack("<HH2sH", fp.read(8))
+    group_length = unpack("<L", fp.read(length))[0] # XXX should prob check (gp, el), VR before read
+    file_meta = read_dataset(fp, is_implicit_VR=False,
+                        is_little_endian=True, bytelength=group_length)
+    # ds = Dataset(raw_file_meta)
+    return file_meta
+
+def read_file_meta_info(filename):
+    """Read and return the DICOM file meta information only.
+
+    This function is meant to be used in user code, for quickly going through
+    a series of files to find one which is referenced to a particular SOP,
+    without having to read the entire files.
+    """
+    fp = DicomFile(filename, 'rb')
+    preamble = read_preamble(fp)
+    return _read_file_meta_info(fp)
+
+def read_preamble(fp):
+    """Read and return the DICOM preamble and read past the 'DICM' marker.
+    If 'DICM' does not exist, assume no preamble, return None, and
+    rewind file to the beginning..
+    """
+    logger.debug("Reading preamble")
+    preamble = fp.read(0x80)
+    magic = fp.read(4)
+    if magic != "DICM":
+        logger.info("File is not a standard DICOM file; 'DICM' header is missing. Assuming no header and continuing")
+        preamble = None
+        fp.seek(0)
+    return preamble
+
+def _at_pixel_data(tag, VR, length):
+    return tag == (0x7fe0, 0x0010)
+
+def read_partial(fileobj, stop_when=None, defer_size=None):
+    """Parse a DICOM file until a condition is met; return partial dataset
+    fileobj -- a file-like object. This function does not close it.
+    stop_when -- a function which takes tag, VR, length, and returns True or False.
+        A True value means read_data_element will raise StopIteration.
+        if None, then the whole file is read.
+    """
+    preamble = read_preamble(fileobj)
+    file_meta_dataset = {}
+    # Assume a transfer syntax, correct it as necessary
+    is_implicit_VR = True
+    is_little_endian = True
+    if preamble:
+        file_meta_dataset = _read_file_meta_info(fileobj)
+        transfer_syntax = file_meta_dataset.TransferSyntaxUID
+        if transfer_syntax == dicom.UID.ImplicitVRLittleEndian:
+            pass
+        elif transfer_syntax == dicom.UID.ExplicitVRLittleEndian:
+            is_implicit_VR = False
+        elif transfer_syntax == dicom.UID.ExplicitVRBigEndian:
+            is_implicit_VR = False
+            is_little_endian = False
+        elif transfer_syntax == dicom.UID.DeflatedExplicitVRLittleEndian:
+            # See PS3.6-2008 A.5 (p 71) -- when written, the entire dataset following
+            #     the file metadata was prepared the normal way, then "deflate" compression applied.
+            #  All that is needed here is to decompress and then use as normal in a file-like object
+            zipped = fileobj.read()
+            # -MAX_WBITS part is from comp.lang.python answer:  http://groups.google.com/group/comp.lang.python/msg/e95b3b38a71e6799
+            unzipped = zlib.decompress(zipped, -zlib.MAX_WBITS)
+            fileobj = StringIO(unzipped) # a file-like object that usual code can use as normal
+            is_implicit_VR = False
+        else:
+            # Any other syntax should be Explicit VR Little Endian,
+            #   e.g. all Encapsulated (JPEG etc) are ExplVR-LE by Standard PS 3.5-2008 A.4 (p63)
+            is_implicit_VR = False
+    else: # no header -- use the is_little_endian, implicit assumptions
+        transfer_syntax = dicom.UID.ImplicitVRLittleEndian
+
+    try:
+        dataset = read_dataset(fileobj, is_implicit_VR, is_little_endian, 
+                            stop_when=stop_when, defer_size=defer_size)
+    except EOFError, e:
+        pass  # error already logged in read_dataset
+    return FileDataset(fileobj, dataset, preamble, file_meta_dataset, is_implicit_VR,
+                        is_little_endian)
+
+def read_file(fp, defer_size=None, stop_before_pixels=False):
+    """Return a Dataset containing the contents of the Dicom file
+
+    fp -- either a file-like object, or a string containing the file name.
+    defer_size -- if a data element value is larger than defer_size,
+        then the value is not read into memory until it is accessed in code.
+        Specify an integer (bytes), or a string value with units: e.g. "512 KB", "2 MB".
+        Default None means all elements read into memory.
+    stop_before_pixels -- Set False to stop before reading pixels (and anything after them).
+                   If False, a partial dataset will be returned.
+    """
+    # Open file if not already a file object
+    caller_owns_file = True
+    if isinstance(fp, basestring):
+        # caller provided a file name; we own the file handle
+        caller_owns_file = False
+        logger.debug("Reading file '%s'" % fp)
+        fp = open(fp, 'rb')
+
+    # Convert size to defer reading into bytes, and store in file object
+    # if defer_size is not None:
+    #    defer_size = size_in_bytes(defer_size)
+    # fp.defer_size = defer_size
+
+    # Iterate through all items and store them --includes file meta info if present
+    stop_when = None
+    if stop_before_pixels:
+        stop_when = _at_pixel_data
+    try:
+        dataset = read_partial(fp, stop_when, defer_size=defer_size)
+    finally:
+        if not caller_owns_file:
+            fp.close()
+    # XXX need to store transfer syntax etc.
+    return dataset
+
+ReadFile = read_file    # For backwards compatibility pydicom version <=0.9.2
+readfile = read_file    # forgive a missing underscore
+
+def data_element_offset_to_value(is_implicit_VR, VR):
+    """Return number of bytes from start of data element to start of value"""
+    if is_implicit_VR:
+        offset = 8   # tag of 4 plus 4-byte length
+    else:
+        if VR in ('OB','OW','OF','SQ','UN','UT'):
+            offset = 12 # tag 4 + 2 VR + 2 reserved + 4 length
+        else: 
+            offset = 8  # tag 4 + 2 VR + 2 length
+    return offset
+
+def read_deferred_data_element(filename, timestamp, raw_data_elem):
+    """Read the previously deferred value from the file into memory
+    and return a raw data element"""
+    logger.debug("Reading deferred element %r" % str(raw_data_elem.tag))
+    # If it wasn't read from a file, then return an error
+    if filename is None:
+        raise IOError, "Deferred read -- original filename not stored. Cannot re-open"
+    # Check that the file is the same as when originally read
+    if not os.path.exists(filename):
+        raise IOError, "Deferred read -- original file '%s' is missing" % filename
+    if stat_available and timestamp is not None:
+        statinfo = stat(filename)
+        if statinfo.st_mtime != timestamp:
+            warnings.warn("Deferred read warning -- file modification time has changed.")
+
+    # Open the file, position to the right place
+    fp = open(filename, 'rb')
+    is_implicit_VR = raw_data_elem.is_implicit_VR
+    is_little_endian = raw_data_elem.is_little_endian
+    offset = data_element_offset_to_value(is_implicit_VR, raw_data_elem.VR)
+    fp.seek(raw_data_elem.value_tell - offset)
+    elem_gen = data_element_generator(fp, is_implicit_VR, is_little_endian, 
+                                        defer_size=None)
+
+    # Read the data element and check matches what was stored before
+    data_elem = elem_gen.next()
+    fp.close()
+    if data_elem.VR != raw_data_elem.VR:
+        raise ValueError, "Deferred read VR '%s' does not match original '%s'" % (data_elem.VR, raw_data_elem.VR)
+    if data_elem.tag != raw_data_elem.tag:
+        raise ValueError, "Deferred read tag %r does not match original %r" % (data_elem.tag, raw_data_elem.tag)
+
+    # Everything is ok, now this object should act like usual DataElement
+    return data_elem
+
+if __name__ == "__main__":
+    def hex2str(hexstr):
+        """Return a bytestring rep of a string of hex rep of bytes separated by spaces"""
+        return "".join((chr(int(x,16)) for x in hexstr.split()))
+    
+    import shutil
+    import os
+    
+    ct_name = "/Users/darcy/hg/pydicom-newread/source/dicom/testfiles/CT_small.dcm"
+    testfile_name = ct_name + ".tmp"
+    shutil.copyfile(ct_name, testfile_name)
+    try:
+        ds = read_file(testfile_name, defer_size=2000)
+    finally:
+        os.remove(testfile_name)
+    # Should throw an error:
+    data_elem = ds.PixelData